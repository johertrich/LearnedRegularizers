from priors import (
    ParameterLearningWrapper,
    NETT,
    WCRR,
    ICNNPrior,
    IDCNNPrior,
    LSR,
    TDV,
    LocalAR,
    EPLL,
    PatchNR,
)
from training_methods import bilevel_training
from deepinv.optim.utils import GaussianMixtureModel
import torch
from operators import get_evaluation_setting
from dataset import get_dataset
from evaluation import evaluate
import argparse
import os
import logging
import datetime
import numpy as np

if torch.backends.mps.is_available():
    device = "mps"
elif torch.cuda.is_available():
    device = "cuda"
else:
    device = "cpu"

parser = argparse.ArgumentParser(description="Choosing evaluation setting")
parser.add_argument("--evaluation_mode", type=str, default="bilevel-IFT")
parser.add_argument("--regularizer_name", type=str, default="CRR")
parser.add_argument("--load_fitted_parameters", type=bool, default=False)
inp = parser.parse_args()

problem = "CT"
regularizer_name = inp.regularizer_name
evaluation_mode = inp.evaluation_mode
load_fitted_parameters = inp.load_fitted_parameters
mode = "IFT"

lmbd_initial_guess = 60
lr = 0.1

if regularizer_name == "CRR":
    reg = WCRR(
        sigma=0.1,
        weak_convexity=0.0,
    ).to(device)
elif regularizer_name == "WCRR":
    reg = WCRR(
        sigma=0.1,
        weak_convexity=1.0,
    ).to(device)
elif regularizer_name == "ICNN":
    reg = ICNNPrior(in_channels=1, channels=32, device=device, kernel_size=5).to(device)
elif regularizer_name == "IDCNN":
    reg = IDCNNPrior(in_channels=1, channels=32, device=device, kernel_size=5).to(
        device
    )
elif regularizer_name == "LAR":
    if evaluation_mode == "AR":
        output_factor = (
            362 ** 2 / 321 ** 2
        )  # due to the mean reduction the regularization constant must be adapted for different image sizes
        reg = LocalAR(
            in_channels=1,
            pad=True,
            use_bias=True,
            n_patches=-1,
            output_factor=output_factor,
        ).to(device)
    else:
        reg = LocalAR(
            in_channels=1,
            pad=True,
            use_bias=False,
            n_patches=-1,
            reduction="sum",
            output_factor=1 / 142 ** 2,
            pretrained=None,
        ).to(device)
elif regularizer_name == "TDV":
    config = dict(
        in_channels=1,
        num_features=32,
        multiplier=1,
        num_mb=3,
        num_scales=3,
        zero_mean=True,
    )
    reg = TDV(**config).to(device)
elif regularizer_name == "LSR":
    reg = LSR(
        nc=[32, 64, 128, 256], pretrained_denoiser=False, alpha=1.0, sigma=3e-2
    ).to(device)
elif regularizer_name == "EPLL":
    weights_filepath = f"weights/gmm_Denoising.pt"
    setup_data = torch.load(weights_filepath)
    patch_size = setup_data["patch_size"]
    n_gmm_components = setup_data["n_gmm_components"]
    GMM = GaussianMixtureModel(n_gmm_components, patch_size ** 2, device=device)
    GMM.load_state_dict(setup_data["weights"])
    regularizer = EPLL(
        device=device,
        patch_size=patch_size,
        channels=1,
        n_gmm_components=n_gmm_components,
        GMM=GMM,
        pad=True,
        batch_size=30000,
    )
    lmbd = 500.0
    lmbd_guesses = [0.8 * lmbd + i * (0.4 * lmbd) / 9 for i in range(10)]
elif regularizer_name == "PatchNR":
    weights_filepath = f"weights/patchnr/patchnr_6x6_BSD500_fitted.pt"
    weights = torch.load(weights_filepath, map_location=device)
    regularizer = PatchNR(
        patch_size=6,
        channels=1,
        num_layers=5,
        sub_net_size=weights["patchnr_subnetsize"],
        device=device,
        n_patches=weights["n_patches"],
        pretrained=None,
        pad=True,
    )
    regularizer.load_state_dict(weights["weights"])
    min_lmbd = 280.0
    max_lmbd = 320.0
    lmbd_guesses = np.linspace(min_lmbd, max_lmbd, 15)
elif regularizer_name == "NETT":
    reg = NETT(
        in_channels=1, out_channels=1, hidden_channels=64, padding_mode="zeros"
    ).to(device)

if regularizer_name in ["EPLL", "PatchNR"]:
    pass
elif (
    evaluation_mode == "bilevel-IFT"
    or evaluation_mode == "bilevel-JFB"
    or evaluation_mode == "Score"
    or evaluation_mode == "NETT"
):
    if regularizer_name == "IDCNN":
        mode = "JFB"
    if regularizer_name == "LAR":
        lr = 0.01
    if regularizer_name == "LSR":
        lr = 0.1
    regularizer = ParameterLearningWrapper(reg, device=device)
    if evaluation_mode == "Score":
        if regularizer_name == "TDV":
            lr = 0.05
        if regularizer_name == "IDCNN":
            lr = 0.01
        if regularizer_name == "LSR":
            mode = "JFB"
            lr = 0.05
        if regularizer_name == "LAR":  # LAR has no IFT weights
            mode = "JFB"
            lr = 0.005
            weights = torch.load(
                f"weights/score_parameter_fitting_for_Denoising/{regularizer_name}_fitted_parameters_with_JFB_for_Denoising.pt",
                map_location=device,
            )
        else:
            weights = torch.load(
                f"weights/score_parameter_fitting_for_Denoising/{regularizer_name}_fitted_parameters_with_IFT_for_Denoising.pt",
                map_location=device,
            )
    elif evaluation_mode == "bilevel-IFT":
        weights = torch.load(
            f"weights/bilevel_Denoising/{regularizer_name}_bilevel_IFT_for_Denoising.pt",
            map_location=device,
        )
    elif evaluation_mode == "bilevel-JFB":
        weights = torch.load(
            f"weights/bilevel_Denoising/{regularizer_name}_bilevel_JFB_for_Denoising.pt",
            map_location=device,
        )
    elif evaluation_mode == "NETT":
        weights = torch.load(
            f"weights/NETT_Denoising_fitted.pt",
            map_location=device,
        )
    regularizer.load_state_dict(weights)
elif evaluation_mode == "AR":
    """
    # Shall be removed after having run training_AR.py
    if regularizer_name == "IDCNN":
        pretrained = "./weights/simple_simple_IDCNNPrior_ar_Denoising.pt"
        regularizer.load_state_dict(torch.load(pretrained, map_location=device))
    elif regularizer_name == "ICNN":
        pretrained = "./weights/simple_simple_ICNNPrior_ar_Denoising.pt"
        cpk = torch.load(pretrained, map_location=device)
        regularizer.load_state_dict(cpk)
    else:
        raise ValueError(f"no configuration for AR with regularizer {regularizer_name}")"""
    regularizer = ParameterLearningWrapper(reg, device=device)
    weights = torch.load(
        f"weights/adversarial_Denoising/{regularizer_name}_adversarial_for_Denoising_fitted.pt",
        map_location=device,
    )
    regularizer.load_state_dict(weights)
else:
    raise ValueError("Unknown evaluation mode!")

logger = logging.getLogger(__name__)
logging.basicConfig(
    filename="log_parameter_fitting_"
    + regularizer_name
    + "_"
    + evaluation_mode
    + "_"
    + str(datetime.datetime.now())
    + ".log",
    level=logging.INFO,
    format="%(asctime)s: %(message)s",
)

if not os.path.isdir("weights"):
    os.mkdir("weights")
if not os.path.isdir(f"weights/Denoising_to_CT"):
    os.mkdir(f"weights/Denoising_to_CT")

dataset, physics, data_fidelity = get_evaluation_setting(problem, device)

validation_dataset = get_dataset("LoDoPaB_val")
validation_dataloader = torch.utils.data.DataLoader(
    validation_dataset, batch_size=5, shuffle=False, drop_last=False, num_workers=8
)

if isinstance(regularizer, ParameterLearningWrapper):
    wrapped_regularizer = regularizer
else:
    wrapped_regularizer = ParameterLearningWrapper(regularizer, device=device)

if load_fitted_parameters:
    if regularizer_name == "EPLL":
        setup_data = torch.load(f"weights/Denoising_to_CT/EPLL", map_location=device)
        regularizer.GMM.load_state_dict(setup_data["weights"])
        lmbd_initial_guess = setup_data["lambda"]
        wrapped_regularizer = regularizer
    elif regularizer_name == "PatchNR":
        weights = torch.load(f"weights/Denoising_to_CT/PatchNR", map_location=device)
        regularizer.load_state_dict(weights["weights"])
        lmbd_initial_guess = weights["lambda"]
        wrapped_regularizer = regularizer
    else:
        wrapped_regularizer.load_state_dict(
            torch.load(
                f"weights/Denoising_to_CT/{regularizer_name}_with_{evaluation_mode}",
                map_location=device,
            )
        )
elif regularizer_name in ["EPLL", "PatchNR"]:
    best_lmbd = -1
    best_psnr = -999
    for lmbd in lmbd_guesses:
        print(lmbd)
        mean_psnr, x_out, y_out, recon_out = evaluate(
            physics=physics,
            data_fidelity=data_fidelity,
            dataset=validation_dataset,
            regularizer=regularizer,
            lmbd=lmbd,
            NAG_step_size=1e-3,
            NAG_max_iter=3000,
            NAG_tol=1e-4,
            only_first=False,
            adaptive_range=True,
            device=device,
            adam=True,
            logger=logger,
        )
        if mean_psnr > best_psnr:
            best_psnr = mean_psnr
            best_lmbd = lmbd
    lmbd_initial_guess = best_lmbd
    wrapped_regularizer = regularizer
    if regularizer_name == "EPLL":
        setup_data["lambda"] = best_lmbd
        torch.save(setup_data, f"weights/Denoising_to_CT/EPLL")
    elif regularizer_name == "PatchNR":
        weights["lambda"] = best_lmbd
        torch.save(weights, f"weights/Denoising_to_CT/PatchNR")
else:
    for p in wrapped_regularizer.parameters():
        p.requires_grad_(False)
    wrapped_regularizer.alpha.requires_grad_(True)
    if not regularizer_name == "NETT":
        wrapped_regularizer.scale.requires_grad_(True)

    # parameter search
    wrapped_regularizer, loss_train, loss_val, psnr_train, psnr_val = bilevel_training(
        wrapped_regularizer,
        physics,
        data_fidelity,
        lmbd_initial_guess,
        validation_dataloader,
        validation_dataloader,
        epochs=100,
        mode=mode,
        lower_level_step_size=1e-1,
        lower_level_max_iter=1000,
        lower_level_tol_train=1e-4,
        lower_level_tol_val=1e-4,
        lr=lr,
        momentum_optim=(0.5, 0.9),
        lr_decay=0.999,
        device=device,
        verbose=False,
        validation_epochs=100,
        dynamic_range_psnr=True,
        logger=logger,
    )
    torch.save(
        wrapped_regularizer.state_dict(),
        f"weights/Denoising_to_CT/{regularizer_name}_with_{evaluation_mode}",
    )

if regularizer_name not in ["EPLL", "PatchNR"]:
    print("Final alpha: ", wrapped_regularizer.alpha)
    print("Final scale: ", wrapped_regularizer.scale)

    wrapped_regularizer.alpha.requires_grad_(False)
    wrapped_regularizer.scale.requires_grad_(False)

only_first = False
torch.random.manual_seed(0)  # make results deterministic
print(lmbd_initial_guess)

mean_psnr, x_out, y_out, recon_out = evaluate(
    physics=physics,
    data_fidelity=data_fidelity,
    dataset=dataset,
    regularizer=wrapped_regularizer,
    lmbd=lmbd_initial_guess,
<<<<<<< HEAD
    NAG_step_size=1e-3 if regularizer_name in ["EPLL", "PatchNR"] else 1e-2,
    NAG_max_iter=3000 if regularizer_name in ["EPLL", "PatchNR"] else 1000,
    NAG_tol=1e-4,
=======
    step_size=1e-2,
    max_iter=1000,
    tol=1e-4,
>>>>>>> c9f3082b
    only_first=only_first,
    device=device,
    verbose=True,
    adam=regularizer_name in ["EPLL", "PatchNR"],
    adaptive_range=True,
)

print("Mean PSNR: ", mean_psnr)

logger.info("Mean PSNR: " + str(mean_psnr))<|MERGE_RESOLUTION|>--- conflicted
+++ resolved
@@ -339,15 +339,9 @@
     dataset=dataset,
     regularizer=wrapped_regularizer,
     lmbd=lmbd_initial_guess,
-<<<<<<< HEAD
-    NAG_step_size=1e-3 if regularizer_name in ["EPLL", "PatchNR"] else 1e-2,
-    NAG_max_iter=3000 if regularizer_name in ["EPLL", "PatchNR"] else 1000,
-    NAG_tol=1e-4,
-=======
-    step_size=1e-2,
-    max_iter=1000,
+    step_size=1e-3 if regularizer_name in ["EPLL", "PatchNR"] else 1e-2,
+    max_iter=3000 if regularizer_name in ["EPLL", "PatchNR"] else 1000,
     tol=1e-4,
->>>>>>> c9f3082b
     only_first=only_first,
     device=device,
     verbose=True,
