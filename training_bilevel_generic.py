--- conflicted
+++ resolved
@@ -37,13 +37,8 @@
 
 problem = "Denoising"  # Denoising or CT
 hypergradient_computation = "JFB"  # IFT or JFB
-<<<<<<< HEAD
 regularizer_name = "LSR"  # CRR, WCRR, ICNN, IDCNN, TDV or LSR
 load_pretrain = True  # load pretrained weights given that they exist
-=======
-regularizer_name = "IDCNN"  # CRR, WCRR, ICNN, IDCNN, TDV or LSR
-load_pretrain = False  # load pretrained weights given that they exist
->>>>>>> f45c3d6b
 load_parameter_fitting = (
     False  # load pretrained weights and learned regularization and scaling parameter
 )
