--- conflicted
+++ resolved
@@ -248,19 +248,11 @@
     STRIDE,
     SUBSET,
     val_dataloader,
-<<<<<<< HEAD
     epochs=100,
-    NAG_step_size=1e-1,
-    NAG_max_iter=1000,
-    NAG_tol_train=1e-1,
-    NAG_tol_val=1e-4,
-=======
-    epochs=50,
-    lower_level_step_size=1e-2,
-    lower_level_max_iter=400,
+    lower_level_step_size=1e-1,
+    lower_level_max_iter=1000,
     lower_level_tol_train=1e-1,
-    lower_level_tol_val=1e-6,
->>>>>>> c9f3082b
+    lower_level_tol_val=1e-4,
     cg_max_iter=1000,
     CG_tol=1e-6,
     lr=1e-3,
@@ -728,8 +720,6 @@
             if not success:
                 if hasattr(optimizer, "clear_memory"):
                     optimizer.clear_memory()
-<<<<<<< HEAD
-        
         print_str = f"[Epoch {epoch+1}] Train Loss: {loss_vals[-1]:.2E}, PSNR: {psnr_vals[-1]:.2f}"
         print(print_str)
         if logger is not None:
@@ -751,9 +741,9 @@
                         data_fidelity,
                         optimizer.regularizer,
                         lmbd,
-                        NAG_step_size,
-                        NAG_max_iter,
-                        NAG_tol_val,
+                        lower_level_step_size,
+                        lower_level_max_iter,
+                        lower_level_tol_val,
                         verbose=verbose,
                         x_init=x_init_val,
                     )
@@ -778,66 +768,7 @@
                     best_val_psnr = mean_psnr_val
                     best_regularizer_state = copy.deepcopy(optimizer.regularizer.state_dict())
                     
-        if NAG_tol_train < stopping_criterion or optimizer.lr < 1e-10:
-=======
-        print(
-            "Mean PSNR training in epoch {0}: {1:.2f}".format(epoch + 1, psnr_vals[-1])
-        )
-        print(
-            "Mean loss training in epoch {0}: {1:.2E}".format(epoch + 1, loss_vals[-1])
-        )
-        if val_checkpoint is None or (epoch in val_checkpoint):
-            loss_vals_val = []
-            psnr_vals_val = []
-            for x_val in tqdm(val_dataloader):
-                x_val = preprocess(x_val, device)
-                y = physics(x_val)
-                x_init_val = y
-                x_recon_val = reconstruct_nmAPG(
-                    y,
-                    physics,
-                    data_fidelity,
-                    optimizer.regularizer,
-                    lmbd,
-                    lower_level_step_size,
-                    lower_level_max_iter,
-                    lower_level_tol_val,
-                    verbose=verbose,
-                    x_init=x_init_val,
-                )
-                loss_validation = lambda x_in: torch.sum(
-                    ((x_in - x_val) ** 2).view(x_val.shape[0], -1), -1
-                ).mean()
-                loss_vals_val.append(loss_validation(x_recon_val).item())
-                psnr_vals_val.append(psnr(x_recon_val, x_val).mean().item())
-            mean_psnr_val = np.mean(psnr_vals_val)
-            mean_loss_val = np.mean(loss_vals_val)
-            print(
-                "Average validation psnr in epoch {0}: {1:.2f}".format(
-                    epoch + 1, mean_psnr_val
-                )
-            )
-            print(
-                "Average validation loss in epoch {0}: {1:.2E}".format(
-                    epoch + 1, mean_loss_val
-                )
-            )
-            # save checkpoint if the validation loss is lower than the previous one
-            if len(logs["val_loss"]) > 1 and mean_loss_val < min(logs["val_loss"]):
-                print(
-                    "Validation loss improved from {0:.2E} to {1:.2E}".format(
-                        min(logs["val_loss"]), mean_loss_val
-                    )
-                )
-            loss_val.append(mean_loss_val)
-            psnr_val.append(mean_psnr_val)
-            logs["val_loss"].append(mean_loss_val)
-            logs["val_psnr"].append(mean_psnr_val)
-        if not logs_dir is None:
-            torch.save(logs, logs_dir)
-
-        if lower_level_tol_train < stopping_criterion or optimizer.lr < 1e-7:
->>>>>>> c9f3082b
+        if lower_level_tol_train < stopping_criterion or optimizer.lr < 1e-10:
             print(
                 "Stopping criterion reached in epoch {0}: {1:.2E}".format(
                     epoch + 1, lower_level_tol_train
